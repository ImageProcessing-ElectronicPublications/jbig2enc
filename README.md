This is an encoder for [JBIG2](fcd14492.pdf).

JBIG2 encodes bi-level (1 bpp) images using a number of clever tricks to get
better compression than G4. This encoder can:
   * Generate JBIG2 files, or fragments for embedding in PDFs
   * Generic region encoding
   * Perform symbol extraction, classification and text region coding
   * Perform refinement coding and,
   * Compress multipage documents

It uses the (Apache-ish licensed) Leptonica library:
  http://leptonica.com/

You'll need version 1.68.

## Known bugs

The refinement coding causes Acrobat to crash. It's not known if this is a bug
in Acrobat, though it may well be.


## Usage

See the `jbig2enc.h` header for the high level API, or the `jbig2` program for an
example of usage:

```
$ jbig2 -s -p -v *.jpg && pdf.py output >out.pdf
```

to encode jbig2 files for pdf creation.
If you want to encode an image and then view output first to include in pdf

```
$ jbig2 -s -S -p -v -O out.png *.jpg
```

If you want to encode an image as jbig2 (can be view in [STDU Viewer](http://www.stdutility.com/stduviewer.html) on Windows) run:

```
<<<<<<< HEAD
$ jbig2 -s feyn.tif &gt;feyn.jb2
```


Repack large pdf file created with djvu2pdf or tiff2pdf using jbig2 compression for gray scale
images and keep your pdf title page packed as colored jpeg. Depends on ImageMagic installed.

$ ~/[path]/pdfsizeopt-jb2.sh large.pdf


# Building

## Prerequisites

* installed [leptonica](http://www.leptonica.org/) including development parts
* installed [cmake](https://cmake.org/) or [autotools] (https://www.gnu.org/software/automake/manual/html_node/Autotools-Introduction.html)
* installed C++ compiller (gcc, clang, MSVC)
* installed [git](https://git-scm.com/)


## Cmake

### Windows


*Note*: `cat`, `rm` and `dos2unix` tool are part of [git for windows](https://gitforwindows.org/). You can add them to your path with `set PATH=%PATH%;C:\Program Files\Git\usr\bin`. Adjust path `f:\win64` to your leptonica installation.

```
"c:\Program Files (x86)\Microsoft Visual Studio\2019\Community\VC\Auxiliary\Build\vcvars64.bat" x64
set INSTALL_DIR=f:\win64
set INCLUDE_DIR=f:\win64\include
set LIB_DIR=f:\win64\lib
set PATH=%PATH%;%INSTALL_DIR%\bin
```

### Configuration

```
git clone --depth 1 https://github.com/agl/jbig2enc
cmake -Bbuild -DCMAKE_INSTALL_PREFIX=%INSTALL_DIR% -DCMAKE_PREFIX_PATH=%INSTALL_DIR%
cmake --build build --config Release
```

### Install

```
cmake --build build --config Release --target install
```

### Uninstall

```
cat build/install_manifest.txt | dos2unix | xargs rm

```

### Clean

```
rm -r build/*
=======
$ jbig2 -s feyn.tif >feyn.jb2
>>>>>>> ffaeb804
```<|MERGE_RESOLUTION|>--- conflicted
+++ resolved
@@ -38,8 +38,7 @@
 If you want to encode an image as jbig2 (can be view in [STDU Viewer](http://www.stdutility.com/stduviewer.html) on Windows) run:
 
 ```
-<<<<<<< HEAD
-$ jbig2 -s feyn.tif &gt;feyn.jb2
+$ jbig2 -s feyn.tif >feyn.jb2
 ```
 
 
@@ -99,7 +98,4 @@
 
 ```
 rm -r build/*
-=======
-$ jbig2 -s feyn.tif >feyn.jb2
->>>>>>> ffaeb804
 ```